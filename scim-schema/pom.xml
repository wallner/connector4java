--- conflicted
+++ resolved
@@ -24,7 +24,8 @@
   ~ TORT OR OTHERWISE, ARISING FROM, OUT OF OR IN CONNECTION WITH THE
   ~ SOFTWARE OR THE USE OR OTHER DEALINGS IN THE SOFTWARE.
   -->
-<project xmlns="http://maven.apache.org/POM/4.0.0" xmlns:xsi="http://www.w3.org/2001/XMLSchema-instance" xsi:schemaLocation="http://maven.apache.org/POM/4.0.0 http://maven.apache.org/xsd/maven-4.0.0.xsd">
+<project xmlns="http://maven.apache.org/POM/4.0.0" xmlns:xsi="http://www.w3.org/2001/XMLSchema-instance"
+         xsi:schemaLocation="http://maven.apache.org/POM/4.0.0 http://maven.apache.org/xsd/maven-4.0.0.xsd">
     <modelVersion>4.0.0</modelVersion>
     <!-- refer to sonatype parent pom for publishment to maven central -->
     <parent>
@@ -38,27 +39,7 @@
     <name>scim-schema</name>
     <packaging>jar</packaging>
 
-<<<<<<< HEAD
-    <!-- version 0.23_.1_ for pom enhancment, fork/branch OSN-198 -->
-    <version>0.23.2-SNAPSHOT</version>
-
-    <!-- Point the fork to internal repo for now -->
-    <distributionManagement>
-        <repository>
-            <id>osiam-repository</id>
-            <name>public evolvis release repository</name>
-            <url>sftp://maven-repo.evolvis.org:/var/www/maven_repo/fork-releases</url>
-        </repository>
-        <snapshotRepository>
-            <id>OSIAM-NG-SNAPSHOT-repository</id>
-            <name>public evolvis release repository</name>
-            <url>sftp://maven-repo.evolvis.org:/var/www/maven_repo/fork-snapshots/</url>
-        </snapshotRepository>
-    </distributionManagement>
-
-=======
     <version>0.24-SNAPSHOT</version>
->>>>>>> ed0092c5
 
     <description>SCIM conform data types used by OSIAM services and OSIAM connector4Java for data exchange</description>
     <licenses>
@@ -87,7 +68,7 @@
         <connection>scm:git://git@github.com/osiam/scim-schema.git</connection>
         <url>git@github.com/osiam/scim-schema.git</url>
         <developerConnection>scm:git:ssh://git@github.com/osiam/scim-schema.git</developerConnection>
-        <tag>scim-schema-0.23.4</tag>
+        <tag>scim-schema-0.23</tag>
     </scm>
 
     <developers>
