<?xml version="1.0" encoding="UTF-8"?>
<!--
  ~ vi:ts=4 sw=4 et ai:
-->
<!--
  ~ Copyright (C) 2013 tarent AG
  ~
  ~ Permission is hereby granted, free of charge, to any person obtaining
  ~ a copy of this software and associated documentation files (the
  ~ "Software"), to deal in the Software without restriction, including
  ~ without limitation the rights to use, copy, modify, merge, publish,
  ~ distribute, sublicense, and/or sell copies of the Software, and to
  ~ permit persons to whom the Software is furnished to do so, subject to
  ~ the following conditions:
  ~
  ~ The above copyright notice and this permission notice shall be
  ~ included in all copies or substantial portions of the Software.
  ~
  ~ THE SOFTWARE IS PROVIDED "AS IS", WITHOUT WARRANTY OF ANY KIND,
  ~ EXPRESS OR IMPLIED, INCLUDING BUT NOT LIMITED TO THE WARRANTIES OF
  ~ MERCHANTABILITY, FITNESS FOR A PARTICULAR PURPOSE AND NONINFRINGEMENT.
  ~ IN NO EVENT SHALL THE AUTHORS OR COPYRIGHT HOLDERS BE LIABLE FOR ANY
  ~ CLAIM, DAMAGES OR OTHER LIABILITY, WHETHER IN AN ACTION OF CONTRACT,
  ~ TORT OR OTHERWISE, ARISING FROM, OUT OF OR IN CONNECTION WITH THE
  ~ SOFTWARE OR THE USE OR OTHER DEALINGS IN THE SOFTWARE.
  -->
<project xmlns="http://maven.apache.org/POM/4.0.0" xmlns:xsi="http://www.w3.org/2001/XMLSchema-instance" xsi:schemaLocation="http://maven.apache.org/POM/4.0.0 http://maven.apache.org/xsd/maven-4.0.0.xsd">
    <modelVersion>4.0.0</modelVersion>
    <!-- refer to sonatype parent pom for publishment to maven central -->
    <parent>
        <groupId>org.sonatype.oss</groupId>
        <artifactId>oss-parent</artifactId>
        <version>7</version>
    </parent>

    <groupId>org.osiam</groupId>
    <artifactId>scim-schema</artifactId>
    <name>scim-schema</name>
    <packaging>jar</packaging>

<<<<<<< HEAD
    <version>0.26-SNAPSHOT</version>
=======
    <version>0.30-SNAPSHOT</version>
>>>>>>> fd726d8a

    <description>SCIM conform data types used by OSIAM services and OSIAM connector4Java for data exchange</description>
    <licenses>
        <license>
            <name>The MIT License (MIT)</name>
            <url>http://opensource.org/licenses/MIT</url>
            <distribution>repo</distribution>
        </license>
    </licenses>

    <properties>
        <project.build.sourceEncoding>UTF-8</project.build.sourceEncoding>
        <java.version>1.7</java.version>
        <maven.build.timestamp.format>yyyyMMdd'T'HHmmss</maven.build.timestamp.format>

        <sonar.core.codeCoveragePlugin>cobertura</sonar.core.codeCoveragePlugin>
        <!-- force sonar to reuse reports generated during build cycle -->
        <sonar.dynamicAnalysis>reuseReports</sonar.dynamicAnalysis>
        <!-- Explicitly define property so we don't end up with literal string if it's not set -->
        <!-- We need a value, too.  Otherwise (if the property tag is empty) the arguments definition -->
        <!-- in the sonatype parent pom is merged. -->
        <release.arguments>-Ddo-not-trigger-sonatype-oss-release-profile-by-default</release.arguments>
    </properties>

    <scm>
        <connection>scm:git://git@github.com/osiam/scim-schema.git</connection>
        <url>git@github.com/osiam/scim-schema.git</url>
        <developerConnection>scm:git:ssh://git@github.com/osiam/scim-schema.git</developerConnection>
        <tag>scim-schema-0.23</tag>
    </scm>

    <developers>
        <developer>
            <id>trossn</id>
            <name>Thorsten Rossner</name>
            <email>info@osiam.org</email>
            <timezone>+1</timezone>
            <organization>OSIAM</organization>
        </developer>
    </developers>

    <dependencies>
        <!-- JSON -->
        <dependency>
            <groupId>org.codehaus.jackson</groupId>
            <artifactId>jackson-mapper-asl</artifactId>
            <version>1.9.9</version>
        </dependency>

        <!-- Used to convert ISO DateTime Strings to Date and vice versa (APACHE 2 License)-->
        <dependency>
            <groupId>joda-time</groupId>
            <artifactId>joda-time</artifactId>
            <version>2.2</version>
        </dependency>
        <dependency>
            <groupId>org.joda</groupId>
            <artifactId>joda-convert</artifactId>
            <version>1.3.1</version>
        </dependency>

        <!-- Spock testing framework for all kinds of tests LICENSE: Apache 2.0 according to http://code.google.com/p/spock/ -->
        <dependency>
            <groupId>org.spockframework</groupId>
            <artifactId>spock-core</artifactId>
            <version>0.7-groovy-2.0</version>
            <scope>test</scope>
        </dependency>
        <!-- Support for mocking concrete classes within Spock LICENSE: Apache 2.0 according to source package -->
        <dependency>
            <groupId>cglib</groupId>
            <artifactId>cglib-nodep</artifactId>
            <version>2.2.2</version>
            <scope>test</scope>
        </dependency>

    </dependencies>
    <build>
        <!-- extension needed for integration deployment -->
        <extensions>
            <extension>
                <groupId>org.apache.maven.wagon</groupId>
                <artifactId>wagon-ssh</artifactId>
                <version>2.2</version>
            </extension>
        </extensions>

        <plugins>
            <!-- Configure the compiler plugin for Groovy -->
            <plugin>
                <groupId>org.apache.maven.plugins</groupId>
                <artifactId>maven-compiler-plugin</artifactId>
                <version>2.5.1</version>
                <extensions>true</extensions>
                <configuration>
                    <compilerId>groovy-eclipse-compiler</compilerId>
                    <verbose>false</verbose>
                    <source>${java.version}</source>
                    <target>${java.version}</target>
                    <encoding>${project.build.sourceEncoding}</encoding>
                </configuration>
                <dependencies>
                    <dependency>
                        <groupId>org.codehaus.groovy</groupId>
                        <artifactId>groovy-eclipse-batch</artifactId>
                        <version>2.0.6-01</version>
                    </dependency>
                    <dependency>
                        <groupId>org.codehaus.groovy</groupId>
                        <artifactId>groovy-eclipse-compiler</artifactId>
                        <version>2.7.0-01</version>
                    </dependency>
                </dependencies>
            </plugin>

            <!-- Surefire: will execute all unit tests including Spock specs and will ignore system tests -->
            <plugin>
                <groupId>org.apache.maven.plugins</groupId>
                <artifactId>maven-surefire-plugin</artifactId>
                <version>2.13</version>
                <configuration>
                    <parallel>classes</parallel>
                    <threadCount>3</threadCount>
                    <argLine>-XX:-UseSplitVerifier</argLine>
                    <includes>
                        <include>**/*Test.*</include>
                        <include>**/*Spec.*</include>
                    </includes>
                </configuration>
            </plugin>

            <!-- override sonatype parent pom settings by default -->
            <plugin>
                <artifactId>maven-release-plugin</artifactId>
                <version>2.4.1</version>
                <configuration>
                    <arguments>${release.arguments}</arguments>
                    <goals>deploy</goals>
                </configuration>
            </plugin>


            <!-- Build Helper: will add Groovy sources to path -->
            <plugin>
                <groupId>org.codehaus.mojo</groupId>
                <artifactId>build-helper-maven-plugin</artifactId>
                <version>1.7</version>
                <executions>
                    <execution>
                        <id>add-source</id>
                        <phase>generate-sources</phase>
                        <goals>
                            <goal>add-source</goal>
                        </goals>
                        <configuration>
                            <sources>
                                <source>${basedir}/src/main/groovy</source>
                                <source>${basedir}/src/main/java</source>
                            </sources>
                        </configuration>
                    </execution>
                    <execution>
                        <id>add-test-source</id>
                        <phase>generate-test-sources</phase>
                        <goals>
                            <goal>add-test-source</goal>
                        </goals>
                        <configuration>
                            <sources>
                                <source>${basedir}/src/test/groovy</source>
                                <source>${basedir}/src/test/java</source>
                            </sources>
                        </configuration>
                    </execution>
                </executions>
            </plugin>
        </plugins>

        <!-- override sonatype parent pom settings by default -->
        <pluginManagement>
            <plugins>
                <plugin>
                    <artifactId>maven-release-plugin</artifactId>
                    <version>2.4.1</version>
                    <inherited>false</inherited>
                </plugin>
            </plugins>
        </pluginManagement>

    </build>
    <profiles>
        <!-- ==================== Profile: release ==================== -->
        <profile>
            <id>release</id>
            <build>
                <plugins>
                    <!-- During release:perform, enable the "release" profile -->
                    <!--
                      ~ Extra parameters are passed using the "release.arguments" property on the command line.
                      ~ In Jenkins configure Maven release build / Release goals and options (in one line):
                      ~     -Dresume=false  release:clean release:prepare release:perform
                      ~     -Drelease.arguments="-Dgpg.passphrase=$PASSPHRASE -Dgpg.keyname=Signing\\ Key "
                      ~ (Take care of proper quoting/escaping: Spaces within the key's uid have to be escaped!)
                    -->
                    <plugin>
                        <artifactId>maven-release-plugin</artifactId>
                        <version>2.4.1</version>
                        <configuration>
                            <arguments>-Psonatype-oss-release ${release.arguments}</arguments>
                            <goals>deploy</goals>
                        </configuration>
                    </plugin>

                    <!-- Needed to publish releases to sonatype staging repo -->
                    <!-- which leads to maven central -->
                    <!-- Note: In order for this to work you need to have the -->
                    <!-- appropriate server tag in your .m2/settings.xml -->
                    <!-- with your username/password for the sonatype jira -->
                    <plugin>
                        <groupId>org.sonatype.plugins</groupId>
                        <artifactId>nexus-staging-maven-plugin</artifactId>
                        <version>1.4.4</version>
                        <extensions>true</extensions>
                        <executions>
                            <execution>
                                <id>default-deploy</id>
                                <phase>deploy</phase>
                                <goals>
                                    <goal>deploy</goal>
                                </goals>
                            </execution>
                        </executions>
                        <configuration>
                            <serverId>sonatype-nexus-staging</serverId>
                            <nexusUrl>https://oss.sonatype.org/</nexusUrl>
                        </configuration>
                    </plugin>

                </plugins>
            </build>
        </profile>

        <!-- ==================== Profile: sign ==================== -->
        <profile>
            <id>sign</id>
            <activation>
                <activeByDefault>false</activeByDefault>
            </activation>
            <build>
                <plugins>
                    <!-- call as "mvn verify -Dgpg.passphrase=thephrase" or set -Dgpg.skip=true -->
                    <!-- If not given, gpg passphrase has to be provided interactively -->
                    <plugin>
                        <groupId>org.apache.maven.plugins</groupId>
                        <artifactId>maven-gpg-plugin</artifactId>
                        <version>1.4</version>
                        <executions>
                            <execution>
                                <id>sign-artifacts</id>
                                <phase>verify</phase>
                                <goals>
                                    <goal>sign</goal>
                                </goals>
                            </execution>
                        </executions>
                    </plugin>
                </plugins>
            </build>
        </profile>

        <!-- ==================== Profile: coverage ==================== -->
        <profile>
            <id>coverage</id>
            <activation>
                <activeByDefault>false</activeByDefault>
            </activation>
            <build>
                <plugins>
                    <plugin>
                        <groupId>org.codehaus.mojo</groupId>
                        <artifactId>cobertura-maven-plugin</artifactId>
                        <version>2.5.2</version>
                        <configuration>
                            <formats>
                                <format>xml</format>
                            </formats>
                        </configuration>
                        <executions>
                            <execution>
                                <id>generate-data</id>
                                <phase>package</phase>
                                <goals>
                                    <goal>cobertura</goal>
                                </goals>
                                <configuration>
                                    <quiet>true</quiet>
                                </configuration>
                            </execution>
                        </executions>
                    </plugin>
                </plugins>
            </build>
        </profile>

        <!-- ==================== Profile: build internally for integration runs  ==================== -->
        <!-- Deployment needs to be run from jenkins server which has credentials to access the internal repository -->
        <profile>
            <id>integration</id>

            <distributionManagement>
                <repository>
                    <id>osiam-repository</id>
                    <name>public evolvis release repository</name>
                    <url>sftp://maven-repo.evolvis.org:/var/www/maven_repo/releases</url>
                </repository>
                <snapshotRepository>
                    <id>OSIAM-NG-SNAPSHOT-repository</id>
                    <name>public evolvis release repository</name>
                    <url>sftp://maven-repo.evolvis.org:/var/www/maven_repo/snapshots/</url>
                </snapshotRepository>

            </distributionManagement>

            <repositories>
                <repository>
                    <id>osiam releases repo</id>
                    <url>https://maven-repo.evolvis.org/releases</url>
                </repository>
            </repositories>

            <build>
                <plugins>
                    <plugin>
                        <groupId>org.apache.maven.plugins</groupId>
                        <artifactId>maven-deploy-plugin</artifactId>
                        <version>2.7</version>
                        <dependencies>
                            <dependency>
                                <groupId>org.apache.maven.wagon</groupId>
                                <artifactId>wagon-ssh</artifactId>
                                <version>1.0-beta-7</version>
                            </dependency>
                        </dependencies>
                        <executions>
                            <execution>
                                <id>default-deploy</id>
                                <phase>deploy</phase>
                                <goals>
                                    <goal>deploy</goal>
                                </goals>
                            </execution>
                        </executions>
                    </plugin>
                </plugins>
            </build>
        </profile>
    </profiles>
</project><|MERGE_RESOLUTION|>--- conflicted
+++ resolved
@@ -38,11 +38,7 @@
     <name>scim-schema</name>
     <packaging>jar</packaging>
 
-<<<<<<< HEAD
-    <version>0.26-SNAPSHOT</version>
-=======
     <version>0.30-SNAPSHOT</version>
->>>>>>> fd726d8a
 
     <description>SCIM conform data types used by OSIAM services and OSIAM connector4Java for data exchange</description>
     <licenses>
