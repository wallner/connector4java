<?xml version="1.0" encoding="UTF-8" ?>
<!--
    ~ Copyright (C) 2013 tarent AG
    ~
    ~ Permission is hereby granted, free of charge, to any person obtaining
    ~ a copy of this software and associated documentation files (the
    ~ "Software"), to deal in the Software without restriction, including
    ~ without limitation the rights to use, copy, modify, merge, publish,
    ~ distribute, sublicense, and/or sell copies of the Software, and to
    ~ permit persons to whom the Software is furnished to do so, subject to
    ~ the following conditions:
    ~
    ~ The above copyright notice and this permission notice shall be
    ~ included in all copies or substantial portions of the Software.
    ~
    ~ THE SOFTWARE IS PROVIDED "AS IS", WITHOUT WARRANTY OF ANY KIND,
    ~ EXPRESS OR IMPLIED, INCLUDING BUT NOT LIMITED TO THE WARRANTIES OF
    ~ MERCHANTABILITY, FITNESS FOR A PARTICULAR PURPOSE AND NONINFRINGEMENT.
    ~ IN NO EVENT SHALL THE AUTHORS OR COPYRIGHT HOLDERS BE LIABLE FOR ANY
    ~ CLAIM, DAMAGES OR OTHER LIABILITY, WHETHER IN AN ACTION OF CONTRACT,
    ~ TORT OR OTHERWISE, ARISING FROM, OUT OF OR IN CONNECTION WITH THE
    ~ SOFTWARE OR THE USE OR OTHER DEALINGS IN THE SOFTWARE.
-->
<project xmlns="http://maven.apache.org/POM/4.0.0" xmlns:xsi="http://www.w3.org/2001/XMLSchema-instance" xsi:schemaLocation="http://maven.apache.org/POM/4.0.0 http://maven.apache.org/xsd/maven-4.0.0.xsd">
    <modelVersion>4.0.0</modelVersion>
    <!-- refer to sonatype parent pom for publishment to maven central -->
    <parent>
        <groupId>org.sonatype.oss</groupId>
        <artifactId>oss-parent</artifactId>
        <version>7</version>
    </parent>

    <groupId>org.osiam</groupId>
    <artifactId>scim-schema</artifactId>
    <name>scim-schema</name>
    <packaging>jar</packaging>

<<<<<<< HEAD
    <version>0.41</version>
=======
    <version>0.42-SNAPSHOT</version>
>>>>>>> c26474a0

    <description>SCIM conform data types used by OSIAM services and OSIAM connector4Java for data exchange</description>
    <licenses>
        <license>
            <name>The MIT License (MIT)</name>
            <url>http://opensource.org/licenses/MIT</url>
            <distribution>repo</distribution>
        </license>
    </licenses>

    <properties>
        <project.build.sourceEncoding>UTF-8</project.build.sourceEncoding>
        <java.version>1.7</java.version>
        <jackson.version>2.3.2</jackson.version>
        <maven.build.timestamp.format>yyyyMMdd'T'HHmmss</maven.build.timestamp.format>

        <sonar.core.codeCoveragePlugin>cobertura</sonar.core.codeCoveragePlugin>
        <!-- force sonar to reuse reports generated during build cycle -->
        <sonar.dynamicAnalysis>reuseReports</sonar.dynamicAnalysis>
        <!-- Explicitly define property so we don't end up with literal string if it's not set -->
        <!-- We need a value, too. Otherwise (if the property tag is empty) the arguments definition -->
        <!-- in the sonatype parent pom is merged. -->
        <release.arguments>-Ddo-not-trigger-sonatype-oss-release-profile-by-default</release.arguments>
    </properties>

    <scm>
        <connection>scm:git://git@github.com/osiam/scim-schema.git</connection>
        <url>git@github.com/osiam/scim-schema.git</url>
        <developerConnection>scm:git:ssh://git@github.com/osiam/scim-schema.git</developerConnection>
        <tag>scim-schema-0.23</tag>
    </scm>

    <developers>
        <developer>
            <id>trossn</id>
            <name>Thorsten Rossner</name>
            <email>info@osiam.org</email>
            <timezone>+1</timezone>
            <organization>OSIAM</organization>
        </developer>
    </developers>

    <dependencies>
        <!-- JSON -->
        <dependency>
            <groupId>com.fasterxml.jackson.core</groupId>
            <artifactId>jackson-databind</artifactId>
            <version>${jackson.version}</version>
        </dependency>

        <!-- Used to convert ISO DateTime Strings to Date and vice versa (APACHE 2 License) -->
        <dependency>
            <groupId>joda-time</groupId>
            <artifactId>joda-time</artifactId>
            <version>2.3</version>
        </dependency>

        <dependency>
            <groupId>org.joda</groupId>
            <artifactId>joda-convert</artifactId>
            <version>1.6</version>
        </dependency>

        <!-- Spock testing framework for all kinds of tests LICENSE: Apache 2.0 according to http://code.google.com/p/spock/ -->
        <dependency>
            <groupId>org.spockframework</groupId>
            <artifactId>spock-core</artifactId>
            <version>0.7-groovy-2.0</version>
            <scope>test</scope>
        </dependency>

        <!-- Support for mocking concrete classes within Spock LICENSE: Apache 2.0 according to source package -->
        <dependency>
            <groupId>cglib</groupId>
            <artifactId>cglib-nodep</artifactId>
            <version>2.2.2</version>
            <scope>test</scope>
        </dependency>

        <dependency>
            <groupId>com.google.guava</groupId>
            <artifactId>guava</artifactId>
            <version>16.0.1</version>
        </dependency>

        <dependency>
            <groupId>org.skyscreamer</groupId>
            <artifactId>jsonassert</artifactId>
            <version>1.2.3</version>
            <scope>test</scope>
        </dependency>

        <!-- Automated testing of the equals contract. LICENSE: Apache 2.0 according to source -->
        <dependency>
            <groupId>nl.jqno.equalsverifier</groupId>
            <artifactId>equalsverifier</artifactId>
            <version>1.4.1</version>
            <scope>test</scope>
        </dependency>

        <dependency>
            <groupId>org.apache.tika</groupId>
            <artifactId>tika-core</artifactId>
            <version>1.5</version>
        </dependency>

    </dependencies>

    <build>
        <!-- extension needed for integration deployment -->
        <extensions>
            <extension>
                <groupId>org.apache.maven.wagon</groupId>
                <artifactId>wagon-ssh</artifactId>
                <version>2.6</version>
            </extension>
        </extensions>

        <plugins>
            <!-- Configure the compiler plugin for Groovy -->
            <plugin>
                <groupId>org.apache.maven.plugins</groupId>
                <artifactId>maven-compiler-plugin</artifactId>
                <version>3.1</version>
                <extensions>true</extensions>
                <configuration>
                    <compilerId>groovy-eclipse-compiler</compilerId>
                    <verbose>false</verbose>
                    <source>${java.version}</source>
                    <target>${java.version}</target>
                    <encoding>${project.build.sourceEncoding}</encoding>
                </configuration>
                <dependencies>
                    <dependency>
                        <groupId>org.codehaus.groovy</groupId>
                        <artifactId>groovy-eclipse-batch</artifactId>
                        <version>2.1.8-01</version>
                    </dependency>
                    <dependency>
                        <groupId>org.codehaus.groovy</groupId>
                        <artifactId>groovy-eclipse-compiler</artifactId>
                        <version>2.8.0-01</version>
                    </dependency>
                </dependencies>
            </plugin>

            <!-- Surefire: will execute all unit tests including Spock specs and will ignore system tests -->
            <plugin>
                <groupId>org.apache.maven.plugins</groupId>
                <artifactId>maven-surefire-plugin</artifactId>
                <version>2.16</version>
                <configuration>
                    <parallel>classes</parallel>
                    <threadCount>3</threadCount>
                    <argLine>-XX:-UseSplitVerifier</argLine>
                    <includes>
                        <include>**/*Test.*</include>
                        <include>**/*Spec.*</include>
                    </includes>
                </configuration>
            </plugin>

            <!-- override sonatype parent pom settings by default -->
            <plugin>
                <artifactId>maven-release-plugin</artifactId>
                <version>2.5</version>
                <configuration>
                    <arguments>${release.arguments}</arguments>
                    <goals>deploy</goals>
                </configuration>
            </plugin>

            <!-- Build Helper: will add Groovy sources to path -->
            <plugin>
                <groupId>org.codehaus.mojo</groupId>
                <artifactId>build-helper-maven-plugin</artifactId>
                <version>1.8</version>
                <executions>
                    <execution>
                        <id>add-test-source</id>
                        <phase>generate-test-sources</phase>
                        <goals>
                            <goal>add-test-source</goal>
                        </goals>
                        <configuration>
                            <sources>
                                <source>${basedir}/src/test/groovy</source>
                            </sources>
                        </configuration>
                    </execution>
                </executions>
            </plugin>
        </plugins>

        <!-- override sonatype parent pom settings by default -->
        <pluginManagement>
            <plugins>
                <plugin>
                    <artifactId>maven-release-plugin</artifactId>
                    <version>2.5</version>
                    <inherited>false</inherited>
                </plugin>
                <plugin>
                    <groupId>org.apache.maven.plugins</groupId>
                    <artifactId>maven-enforcer-plugin</artifactId>
                    <version>1.3.1</version>
                    <executions>
                        <execution>
                            <id>enforce-versions</id>
                            <goals>
                                <goal>enforce</goal>
                            </goals>
                            <configuration>
                                <rules>
                                    <requireMavenVersion>
                                        <version>3.0.4</version>
                                    </requireMavenVersion>
                                </rules>
                            </configuration>
                        </execution>
                    </executions>
                </plugin>
            </plugins>
        </pluginManagement>

    </build>
    <profiles>
        <!-- ==================== Profile: release ==================== -->
        <profile>
            <id>release</id>
            <build>
                <plugins>
                    <!-- During release:perform, enable the "release" profile -->
                    <!--
                        ~ Extra parameters are passed using the "release.arguments" property on the command line.
                        ~ In Jenkins configure Maven release build / Release goals and options (in one line):
                        ~ -Dresume=false release:clean release:prepare release:perform
                        ~ -Drelease.arguments="-Dgpg.passphrase=$PASSPHRASE -Dgpg.keyname=Signing\\ Key "
                        ~ (Take care of proper quoting/escaping: Spaces within the key's uid have to be escaped!)
                    -->
                    <plugin>
                        <artifactId>maven-release-plugin</artifactId>
                        <version>2.5</version>
                        <configuration>
                            <arguments>-Psonatype-oss-release ${release.arguments}</arguments>
                            <goals>deploy</goals>
                        </configuration>
                    </plugin>

                    <!-- Needed to publish releases to sonatype staging repo -->
                    <!-- which leads to maven central -->
                    <!-- Note: In order for this to work you need to have the -->
                    <!-- appropriate server tag in your .m2/settings.xml -->
                    <!-- with your username/password for the sonatype jira -->
                    <plugin>
                        <groupId>org.sonatype.plugins</groupId>
                        <artifactId>nexus-staging-maven-plugin</artifactId>
                        <version>1.6</version>
                        <extensions>true</extensions>
                        <executions>
                            <execution>
                                <id>default-deploy</id>
                                <phase>deploy</phase>
                                <goals>
                                    <goal>deploy</goal>
                                </goals>
                            </execution>
                        </executions>
                        <configuration>
                            <serverId>sonatype-nexus-staging</serverId>
                            <nexusUrl>https://oss.sonatype.org/</nexusUrl>
                        </configuration>
                    </plugin>

                </plugins>
            </build>
        </profile>

        <!-- ==================== Profile: sign ==================== -->
        <profile>
            <id>sign</id>
            <activation>
                <activeByDefault>false</activeByDefault>
            </activation>
            <build>
                <plugins>
                    <!-- call as "mvn verify -Dgpg.passphrase=thephrase" or set -Dgpg.skip=true -->
                    <!-- If not given, gpg passphrase has to be provided interactively -->
                    <plugin>
                        <groupId>org.apache.maven.plugins</groupId>
                        <artifactId>maven-gpg-plugin</artifactId>
                        <version>1.5</version>
                        <executions>
                            <execution>
                                <id>sign-artifacts</id>
                                <phase>verify</phase>
                                <goals>
                                    <goal>sign</goal>
                                </goals>
                            </execution>
                        </executions>
                    </plugin>
                </plugins>
            </build>
        </profile>

        <!-- ==================== Profile: coverage ==================== -->
        <profile>
            <id>coverage</id>
            <activation>
                <activeByDefault>false</activeByDefault>
            </activation>
            <build>
                <plugins>
                    <plugin>
                        <groupId>org.codehaus.mojo</groupId>
                        <artifactId>cobertura-maven-plugin</artifactId>
                        <version>2.6</version>
                        <configuration>
                            <formats>
                                <format>xml</format>
                            </formats>
                        </configuration>
                        <executions>
                            <execution>
                                <id>generate-data</id>
                                <phase>package</phase>
                                <goals>
                                    <goal>cobertura</goal>
                                </goals>
                                <configuration>
                                    <quiet>true</quiet>
                                </configuration>
                            </execution>
                        </executions>
                    </plugin>
                </plugins>
            </build>
        </profile>

        <!-- ==================== Profile: build internally for integration runs ==================== -->
        <!-- Deployment needs to be run from jenkins server which has credentials to access the internal repository -->
        <profile>
            <id>integration</id>

            <distributionManagement>
                <repository>
                    <id>osiam-repository</id>
                    <name>public evolvis release repository</name>
                    <url>sftp://maven-repo.evolvis.org:/var/www/maven_repo/releases</url>
                </repository>
                <snapshotRepository>
                    <id>OSIAM-NG-SNAPSHOT-repository</id>
                    <name>public evolvis release repository</name>
                    <url>sftp://maven-repo.evolvis.org:/var/www/maven_repo/snapshots/</url>
                </snapshotRepository>

            </distributionManagement>

            <repositories>
                <repository>
                    <id>osiam releases repo</id>
                    <url>https://maven-repo.evolvis.org/releases</url>
                </repository>
            </repositories>

            <build>
                <plugins>
                    <plugin>
                        <groupId>org.apache.maven.plugins</groupId>
                        <artifactId>maven-deploy-plugin</artifactId>
                        <version>2.8.1</version>
                        <dependencies>
                            <dependency>
                                <groupId>org.apache.maven.wagon</groupId>
                                <artifactId>wagon-ssh</artifactId>
                                <version>2.6</version>
                            </dependency>
                        </dependencies>
                        <executions>
                            <execution>
                                <id>default-deploy</id>
                                <phase>deploy</phase>
                                <goals>
                                    <goal>deploy</goal>
                                </goals>
                            </execution>
                        </executions>
                    </plugin>
                </plugins>
            </build>
        </profile>
    </profiles>
</project><|MERGE_RESOLUTION|>--- conflicted
+++ resolved
@@ -35,11 +35,7 @@
     <name>scim-schema</name>
     <packaging>jar</packaging>
 
-<<<<<<< HEAD
-    <version>0.41</version>
-=======
-    <version>0.42-SNAPSHOT</version>
->>>>>>> c26474a0
+    <version>0.42</version>
 
     <description>SCIM conform data types used by OSIAM services and OSIAM connector4Java for data exchange</description>
     <licenses>
