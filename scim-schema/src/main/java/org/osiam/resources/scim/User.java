--- conflicted
+++ resolved
@@ -429,14 +429,10 @@
         return extensions.get(urn);
     }
 
-<<<<<<< HEAD
-    public static class Builder extends Resource.Builder {
-=======
     /**
      * Builder class that is used to build {@link User} instances
      */
-    public static class Builder extends CoreResource.Builder {
->>>>>>> 8aac5708
+public static class Builder extends Resource.Builder {
         private String userName;
         private String password = "";
         private Boolean active;
@@ -460,33 +456,12 @@
         private List<MultiValuedAttribute> x509Certificates = new ArrayList<>();
         private Map<String, Extension> extensions = new HashMap<>();
 
-<<<<<<< HEAD
-=======
-        /**
-         * This class is for generating the output of an User. It does not copy the password. If null is passed in, it
-         * returns null.
-         *
-         * @param user
-         *            The user to prepare for output
-         * @return new (filtered) {@link User} object or null, if null was passed in.
-         */
-        public static User generateForOutput(User user) {
-            if (user == null) {
-                return null;
-            }
-
-            Builder builder = new Builder(user);
-            builder.setPassword(null);
-            return builder.build();
-        }
-
         /**
          * Constructs a new builder by with a set userName
          *
          * @param userName
          *            Unique identifier for the User (See {@link User#getUserName()})
          */
->>>>>>> 8aac5708
         public Builder(String userName) {
             this();
             if (userName == null || userName.isEmpty()) {
