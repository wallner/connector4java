--- conflicted
+++ resolved
@@ -181,12 +181,8 @@
         }
 
         /**
-<<<<<<< HEAD
-         * creates a new Meta.Builder based on the given Meta Object
-         * @param meta an old meta Object
-=======
          * Constructs a new builder with the created and last modified time set to the given values
->>>>>>> 8aac5708
+         * @param meta the meta object to copy from
          */
         public Builder(Meta meta){
             if(meta == null){
@@ -257,52 +253,6 @@
             return new Meta(this);
         }
     }
-<<<<<<< HEAD
-
-
-    /**
-     * Gets the value of the location property.
-     *
-     * @return possible object is
-     *         {@link String }
-     */
-    public String getLocation() {
-        return location;
-    }
-
-    /**
-     * Gets the value of the version property.
-     *
-     * @return possible object is
-     *         {@link String }
-     */
-    public String getVersion() {
-        return version;
-    }
-
-
-    public Set<String> getAttributes() {
-        return attributes;
-    }
-
-    public Date getCreated() {
-        if (created != null) {
-            return new Date(created.getTime());
-        }
-        return null;
-    }
-
-    public Date getLastModified() {
-        if (lastModified != null) {
-            return new Date(lastModified.getTime());
-        }
-        return null;
-    }
-
-    public String getResourceType() {
-        return resourceType;
-    }
-
 
     @Override
     public int hashCode() {
@@ -317,7 +267,6 @@
         return result;
     }
 
-
     @Override
     public boolean equals(Object obj) {
         if (this == obj) {
@@ -375,7 +324,4 @@
         return true;
     }
 
-
-=======
->>>>>>> 8aac5708
 }