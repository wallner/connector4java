--- conflicted
+++ resolved
@@ -59,6 +59,21 @@
      */
     public String getId() {
         return id;
+    }
+
+    /**
+     * Gets the external Id of the resource.
+     *
+     * <p>
+     * For more information please look at <a
+     * href="http://tools.ietf.org/html/draft-ietf-scim-core-schema-02#section-5.1">SCIM core schema 2.0, section 5.1</a>
+     * </p>
+     *
+     * @return the externalId
+     *
+     */
+    public String getExternalId() {
+        return externalId;
     }
 
     /**
@@ -125,13 +140,19 @@
             return this;
         }
 
-<<<<<<< HEAD
+        /**
+         * Sets the external id (See {@link Resource#getExternalId()}).
+         *
+         * @param externalId
+         *            the external id
+         *
+         * @return the builder itself
+         */
         public Builder setExternalId(String externalId) {
             this.externalId = externalId;
             return this;
         }
 
-=======
         /**
          * Sets the meta object of the actual resource
          *
@@ -139,7 +160,6 @@
          *            the meta object
          * @return the builder itself
          */
->>>>>>> 8aac5708
         public Builder setMeta(Meta meta) {
             this.meta = meta;
             return this;
@@ -152,47 +172,5 @@
          */
         public abstract <T> T build();
     }
-<<<<<<< HEAD
 
-    /**
-     * Gets the value of the id property.
-     *
-     * @return possible object is
-     *         {@link String }
-     */
-    public String getId() {
-        return id;
-    }
-
-    /**
-     * Gets the value of the externalId property.
-     *
-     * @return possible object is
-     * {@link String }
-     */
-    public String getExternalId() {
-        return externalId;
-    }
-
-    /**
-     * Gets the value of the meta property.
-     *
-     * @return possible object is
-     *         {@link Meta }
-     */
-    public Meta getMeta() {
-        return meta;
-    }
-
-    /**
-     * Gets the value of the schemas property.
-     *
-     * @return possible object is
-     *         {@link Set<String> }
-     */
-    public Set<String> getSchemas() {
-    	return schemas;
-    }
-=======
->>>>>>> 8aac5708
 }