--- conflicted
+++ resolved
@@ -34,11 +34,7 @@
 
     <groupId>org.osiam</groupId>
     <artifactId>connector4java</artifactId>
-<<<<<<< HEAD
-    <version>0.14</version>
-=======
-    <version>0.15-SNAPSHOT</version>
->>>>>>> 02d80ba0
+    <version>0.15</version>
     <name>OSIAM Connector 4 Java</name>
     <packaging>jar</packaging>
 
