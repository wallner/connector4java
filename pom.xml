<?xml version="1.0" encoding="UTF-8"?>
<!--
  ~ Copyright (C) 2013 tarent AG
  ~
  ~ Permission is hereby granted, free of charge, to any person obtaining
  ~ a copy of this software and associated documentation files (the
  ~ "Software"), to deal in the Software without restriction, including
  ~ without limitation the rights to use, copy, modify, merge, publish,
  ~ distribute, sublicense, and/or sell copies of the Software, and to
  ~ permit persons to whom the Software is furnished to do so, subject to
  ~ the following conditions:
  ~
  ~ The above copyright notice and this permission notice shall be
  ~ included in all copies or substantial portions of the Software.
  ~
  ~ THE SOFTWARE IS PROVIDED "AS IS", WITHOUT WARRANTY OF ANY KIND,
  ~ EXPRESS OR IMPLIED, INCLUDING BUT NOT LIMITED TO THE WARRANTIES OF
  ~ MERCHANTABILITY, FITNESS FOR A PARTICULAR PURPOSE AND NONINFRINGEMENT.
  ~ IN NO EVENT SHALL THE AUTHORS OR COPYRIGHT HOLDERS BE LIABLE FOR ANY
  ~ CLAIM, DAMAGES OR OTHER LIABILITY, WHETHER IN AN ACTION OF CONTRACT,
  ~ TORT OR OTHERWISE, ARISING FROM, OUT OF OR IN CONNECTION WITH THE
  ~ SOFTWARE OR THE USE OR OTHER DEALINGS IN THE SOFTWARE.
  -->
<project xmlns="http://maven.apache.org/POM/4.0.0" xmlns:xsi="http://www.w3.org/2001/XMLSchema-instance" xsi:schemaLocation="http://maven.apache.org/POM/4.0.0 http://maven.apache.org/xsd/maven-4.0.0.xsd">
    <modelVersion>4.0.0</modelVersion>
    <parent>
        <groupId>org.sonatype.oss</groupId>
        <artifactId>oss-parent</artifactId>
        <version>7</version>
    </parent>

    <groupId>org.osiam</groupId>
    <artifactId>connector4java</artifactId>
<<<<<<< HEAD
    <version>0.11.2</version>
=======
    <version>0.13-SNAPSHOT</version>
>>>>>>> 46236d0e
    <name>OSIAM Connector 4 Java</name>
    <packaging>jar</packaging>

    <licenses>
        <license>
            <name>The MIT License (MIT)</name>
            <url>http://opensource.org/licenses/MIT</url>
            <distribution>repo</distribution>
        </license>
    </licenses>

    <properties>
        <project.build.sourceEncoding>UTF-8</project.build.sourceEncoding>
        <maven.build.timestamp.format>yyyyMMdd'T'HHmmss</maven.build.timestamp.format>
        <java.version>1.7</java.version>
        <sonar.core.codeCoveragePlugin>cobertura</sonar.core.codeCoveragePlugin>
        <!-- force sonar to reuse reports generated during build cycle -->
        <sonar.dynamicAnalysis>reuseReports</sonar.dynamicAnalysis>
        <!-- Explicitly define property so we don't end up with literal string if it's not set -->
        <!-- We need a value, too.  Otherwise (if the property tag is empty) the arguments definition -->
        <!-- in the sonatype parent pom is merged. -->
        <release.arguments>-Ddo-not-trigger-sonatype-oss-release-profile-by-default</release.arguments>
    </properties>

    <scm>
        <connection>scm:git://git@github.com/osiam/connector4java.git</connection>
        <url>https://github.com/osiam/connector4java</url>
        <developerConnection>scm:git:ssh://git@github.com/osiam/connector4java.git</developerConnection>
        <tag>HEAD</tag>
    </scm>

    <developers>
        <developer>
            <id>trossn</id>
            <name>Thorsten Rossner</name>
            <email>info@osiam.org</email>
            <timezone>+1</timezone>
            <organization>OSIAM</organization>
        </developer>
    </developers>

    <distributionManagement>
        <repository>
            <id>osiam-repository</id>
            <name>public evolvis release repository</name>
            <url>sftp://maven-repo.evolvis.org:/var/www/maven_repo/releases</url>
        </repository>
        <snapshotRepository>
            <id>OSIAM-NG-SNAPSHOT-repository</id>
            <name>public evolvis release repository</name>
            <url>sftp://maven-repo.evolvis.org:/var/www/maven_repo/snapshots/</url>
        </snapshotRepository>

    </distributionManagement>

    <dependencies>
        <dependency>
            <groupId>org.osiam</groupId>
            <artifactId>scim-schema</artifactId>
            <version>0.37</version>
        </dependency>
        <!-- Used for access token retrieval -->
        <dependency>
            <groupId>commons-codec</groupId>
            <artifactId>commons-codec</artifactId>
            <version>1.7</version>
        </dependency>
        <dependency>
            <groupId>org.apache.httpcomponents</groupId>
            <artifactId>httpclient</artifactId>
            <version>4.2.5</version>
        </dependency>
        <dependency>
            <groupId>commons-io</groupId>
            <artifactId>commons-io</artifactId>
            <version>2.4</version>
        </dependency>
        <dependency>
            <groupId>com.github.tomakehurst</groupId>
            <artifactId>wiremock</artifactId>
            <version>1.28</version>
            <scope>test</scope>
        </dependency>
        <dependency>
            <groupId>junit</groupId>
            <artifactId>junit</artifactId>
            <version>4.11</version>
            <scope>test</scope>
        </dependency>
        <dependency>
            <groupId>org.mockito</groupId>
            <artifactId>mockito-core</artifactId>
            <version>1.9.5</version>
            <scope>test</scope>
        </dependency>
        <dependency>
            <groupId>nl.jqno.equalsverifier</groupId>
            <artifactId>equalsverifier</artifactId>
            <version>1.3.1</version>
            <scope>test</scope>
        </dependency>
        <dependency>
            <groupId>org.hibernate.javax.persistence</groupId>
            <artifactId>hibernate-jpa-2.0-api</artifactId>
            <version>1.0.1.Final</version>
        </dependency>
        <dependency>
            <groupId>joda-time</groupId>
            <artifactId>joda-time</artifactId>
            <version>2.3</version>
        </dependency>
    </dependencies>

    <build>
        <extensions>
            <extension>
                <groupId>org.apache.maven.wagon</groupId>
                <artifactId>wagon-ssh</artifactId>
                <version>2.2</version>
            </extension>
        </extensions>
        <plugins>
            <plugin>
                <artifactId>maven-compiler-plugin</artifactId>
                <version>3.0</version>
                <configuration>
                    <source>${java.version}</source>
                    <target>${java.version}</target>
                </configuration>
            </plugin>

            <!-- Needed to publish releases to sonatype staging repo -->
            <!-- which leads to maven central -->
            <!-- Note: In order for this to work you need to have the -->
            <!-- appropriate server tag in your .m2/settings.xml -->
            <!-- with your username/password for the sonatype jira -->
            <plugin>
                <groupId>org.sonatype.plugins</groupId>
                <artifactId>nexus-staging-maven-plugin</artifactId>
                <version>1.4.4</version>
                <extensions>true</extensions>
                <executions>
                    <execution>
                        <id>default-deploy</id>
                        <phase>deploy</phase>
                        <goals>
                            <goal>deploy</goal>
                        </goals>
                    </execution>
                </executions>
                <configuration>
                    <serverId>sonatype-nexus-staging</serverId>
                    <nexusUrl>https://oss.sonatype.org/</nexusUrl>
                </configuration>
            </plugin>
            <!-- Needed due to a problem with SSH -->
            <plugin>
                <groupId>org.apache.maven.plugins</groupId>
                <artifactId>maven-deploy-plugin</artifactId>
                <version>2.7</version>
                <executions>
                    <execution>
                        <id>default-deploy</id>
                        <phase>deploy</phase>
                        <goals>
                            <goal>deploy</goal>
                        </goals>
                    </execution>
                </executions>
            </plugin>
            <!-- During release:perform, enable the "release" profile -->
            <plugin>
                <artifactId>maven-release-plugin</artifactId>
                <version>2.4.1</version>
                <configuration>
                    <!-- During release:perform, enable the "release" profile -->
                    <releaseProfiles>sonatype-oss-release</releaseProfiles>
                    <arguments>-Psonatype-oss-release ${release.arguments}</arguments>
                    <goals>deploy</goals>
                </configuration>
            </plugin>

            <!-- Surefire: will execute all unit tests including Spock specs and will ignore system tests -->
            <plugin>
                <groupId>org.apache.maven.plugins</groupId>
                <artifactId>maven-surefire-plugin</artifactId>
                <version>2.13</version>
                <configuration>
                    <argLine>-XX:-UseSplitVerifier</argLine>
                    <includes>
                        <include>**/*Test.*</include>
                    </includes>
                </configuration>
            </plugin>

        </plugins>

        <!-- override sonatype parent pom settings by default -->
        <pluginManagement>
            <plugins>
                <plugin>
                    <artifactId>maven-release-plugin</artifactId>
                    <version>2.4.1</version>
                    <inherited>false</inherited>
                </plugin>
            </plugins>
        </pluginManagement>

    </build>

    <profiles>
        <!-- ==================== Profile: release ==================== -->
        <profile>
            <id>release</id>
            <build>
                <plugins>
                    <!-- During release:perform, enable the "release" profile -->
                    <!--
                      ~ Extra parameters are passed using the "release.arguments" property on the command line.
                      ~ In Jenkins configure Maven release build / Release goals and options (in one line):
                      ~     -Dresume=false  release:clean release:prepare release:perform
                      ~     -Drelease.arguments="-Dgpg.passphrase=$PASSPHRASE -Dgpg.keyname=Signing\\ Key "
                      ~ (Take care of proper quoting/escaping: Spaces within the key's uid have to be escaped!)
                    -->
                    <plugin>
                        <artifactId>maven-release-plugin</artifactId>
                        <version>2.4.1</version>
                        <configuration>
                            <arguments>-Psonatype-oss-release ${release.arguments}</arguments>
                            <goals>deploy</goals>
                        </configuration>
                    </plugin>

                    <!-- Needed to publish releases to sonatype staging repo -->
                    <!-- which leads to maven central -->
                    <!-- Note: In order for this to work you need to have the -->
                    <!-- appropriate server tag in your .m2/settings.xml -->
                    <!-- with your username/password for the sonatype jira -->
                    <plugin>
                        <groupId>org.sonatype.plugins</groupId>
                        <artifactId>nexus-staging-maven-plugin</artifactId>
                        <version>1.4.4</version>
                        <extensions>true</extensions>
                        <executions>
                            <execution>
                                <id>default-deploy</id>
                                <phase>deploy</phase>
                                <goals>
                                    <goal>deploy</goal>
                                </goals>
                            </execution>
                        </executions>
                        <configuration>
                            <serverId>sonatype-nexus-staging</serverId>
                            <nexusUrl>https://oss.sonatype.org/</nexusUrl>
                        </configuration>
                    </plugin>

                </plugins>
            </build>
        </profile>

        <!-- ==================== Profile: sign ==================== -->
        <profile>
            <id>sign</id>
            <activation>
                <activeByDefault>false</activeByDefault>
            </activation>
            <build>
                <plugins>
                    <!-- call as "mvn verify -Dgpg.passphrase=thephrase" or set -Dgpg.skip=true -->
                    <!-- If not given, gpg passphrase has to be provided interactively -->
                    <plugin>
                        <groupId>org.apache.maven.plugins</groupId>
                        <artifactId>maven-gpg-plugin</artifactId>
                        <version>1.4</version>
                        <executions>
                            <execution>
                                <id>sign-artifacts</id>
                                <phase>verify</phase>
                                <goals>
                                    <goal>sign</goal>
                                </goals>
                            </execution>
                        </executions>
                    </plugin>
                </plugins>
            </build>
        </profile>

        <!-- ==================== Profile: coverage ==================== -->
        <profile>
            <id>coverage</id>
            <activation>
                <activeByDefault>false</activeByDefault>
            </activation>
            <build>
                <plugins>
                    <plugin>
                        <groupId>org.codehaus.mojo</groupId>
                        <artifactId>cobertura-maven-plugin</artifactId>
                        <version>2.5.2</version>
                        <configuration>
                            <formats>
                                <format>xml</format>
                            </formats>
                        </configuration>
                        <executions>
                            <execution>
                                <id>generate-data</id>
                                <phase>package</phase>
                                <goals>
                                    <goal>cobertura</goal>
                                </goals>
                                <configuration>
                                    <quiet>true</quiet>
                                </configuration>
                            </execution>
                        </executions>
                    </plugin>
                </plugins>
            </build>
        </profile>

        <!-- ==================== Profile: build internally for integration runs  ==================== -->
        <!-- Deployment needs to be run from jenkins server which has credentials to access the internal repository -->
        <profile>
            <id>integration</id>

            <distributionManagement>
                <repository>
                    <id>osiam-repository</id>
                    <name>public evolvis release repository</name>
                    <url>sftp://maven-repo.evolvis.org:/var/www/maven_repo/releases</url>
                </repository>
                <snapshotRepository>
                    <id>OSIAM-NG-SNAPSHOT-repository</id>
                    <name>public evolvis release repository</name>
                    <url>sftp://maven-repo.evolvis.org:/var/www/maven_repo/snapshots/</url>
                </snapshotRepository>

            </distributionManagement>

            <repositories>
                <repository>
                    <id>osiam releases repo</id>
                    <url>https://maven-repo.evolvis.org/releases</url>
                </repository>
            </repositories>

            <build>
                <plugins>
                    <plugin>
                        <groupId>org.apache.maven.plugins</groupId>
                        <artifactId>maven-deploy-plugin</artifactId>
                        <version>2.7</version>
                        <dependencies>
                            <dependency>
                                <groupId>org.apache.maven.wagon</groupId>
                                <artifactId>wagon-ssh</artifactId>
                                <version>1.0-beta-7</version>
                            </dependency>
                        </dependencies>
                        <executions>
                            <execution>
                                <id>default-deploy</id>
                                <phase>deploy</phase>
                                <goals>
                                    <goal>deploy</goal>
                                </goals>
                            </execution>
                        </executions>
                    </plugin>
                </plugins>
            </build>
        </profile>
    </profiles>
</project><|MERGE_RESOLUTION|>--- conflicted
+++ resolved
@@ -31,11 +31,7 @@
 
     <groupId>org.osiam</groupId>
     <artifactId>connector4java</artifactId>
-<<<<<<< HEAD
-    <version>0.11.2</version>
-=======
     <version>0.13-SNAPSHOT</version>
->>>>>>> 46236d0e
     <name>OSIAM Connector 4 Java</name>
     <packaging>jar</packaging>
 
