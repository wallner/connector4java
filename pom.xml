<?xml version="1.0" encoding="UTF-8"?>
<!--
  ~ Copyright (C) 2013 tarent AG
  ~
  ~ Permission is hereby granted, free of charge, to any person obtaining
  ~ a copy of this software and associated documentation files (the
  ~ "Software"), to deal in the Software without restriction, including
  ~ without limitation the rights to use, copy, modify, merge, publish,
  ~ distribute, sublicense, and/or sell copies of the Software, and to
  ~ permit persons to whom the Software is furnished to do so, subject to
  ~ the following conditions:
  ~
  ~ The above copyright notice and this permission notice shall be
  ~ included in all copies or substantial portions of the Software.
  ~
  ~ THE SOFTWARE IS PROVIDED "AS IS", WITHOUT WARRANTY OF ANY KIND,
  ~ EXPRESS OR IMPLIED, INCLUDING BUT NOT LIMITED TO THE WARRANTIES OF
  ~ MERCHANTABILITY, FITNESS FOR A PARTICULAR PURPOSE AND NONINFRINGEMENT.
  ~ IN NO EVENT SHALL THE AUTHORS OR COPYRIGHT HOLDERS BE LIABLE FOR ANY
  ~ CLAIM, DAMAGES OR OTHER LIABILITY, WHETHER IN AN ACTION OF CONTRACT,
  ~ TORT OR OTHERWISE, ARISING FROM, OUT OF OR IN CONNECTION WITH THE
  ~ SOFTWARE OR THE USE OR OTHER DEALINGS IN THE SOFTWARE.
  -->
<project xmlns="http://maven.apache.org/POM/4.0.0" xmlns:xsi="http://www.w3.org/2001/XMLSchema-instance" xsi:schemaLocation="http://maven.apache.org/POM/4.0.0 http://maven.apache.org/xsd/maven-4.0.0.xsd">
    <modelVersion>4.0.0</modelVersion>
    <parent>
        <groupId>org.sonatype.oss</groupId>
        <artifactId>oss-parent</artifactId>
        <version>7</version>
    </parent>

    <groupId>org.osiam</groupId>
    <artifactId>connector4java</artifactId>
<<<<<<< HEAD
    <version>0.8-SNAPSHOT</version>
=======
    <version>0.9-SNAPSHOT</version>
>>>>>>> fd562826
    <name>OSIAM Connector 4 Java</name>
    <packaging>jar</packaging>

    <licenses>
        <license>
            <name>The MIT License (MIT)</name>
            <url>http://opensource.org/licenses/MIT</url>
            <distribution>repo</distribution>
        </license>
    </licenses>

    <properties>
        <project.build.sourceEncoding>UTF-8</project.build.sourceEncoding>
        <maven.build.timestamp.format>yyyyMMdd'T'HHmmss</maven.build.timestamp.format>
        <java.version>1.7</java.version>
        <sonar.core.codeCoveragePlugin>cobertura</sonar.core.codeCoveragePlugin>
        <!-- force sonar to reuse reports generated during build cycle -->
        <sonar.dynamicAnalysis>reuseReports</sonar.dynamicAnalysis>
        <!-- Explicitly define property so we don't end up with literal string if it's not set -->
        <!-- We need a value, too.  Otherwise (if the property tag is empty) the arguments definition -->
        <!-- in the sonatype parent pom is merged. -->
        <release.arguments>-Ddo-not-trigger-sonatype-oss-release-profile-by-default</release.arguments>
    </properties>

    <scm>
        <connection>scm:git://git@github.com/osiam/connector4java.git</connection>
        <url>https://github.com/osiam/connector4java</url>
        <developerConnection>scm:git:ssh://git@github.com/osiam/connector4java.git</developerConnection>
        <tag>HEAD</tag>
    </scm>

    <developers>
        <developer>
            <id>trossn</id>
            <name>Thorsten Rossner</name>
            <email>info@osiam.org</email>
            <timezone>+1</timezone>
            <organization>OSIAM</organization>
        </developer>
    </developers>

    <distributionManagement>
        <repository>
            <id>osiam-repository</id>
            <name>public evolvis release repository</name>
            <url>sftp://maven-repo.evolvis.org:/var/www/maven_repo/releases</url>
        </repository>
        <snapshotRepository>
            <id>OSIAM-NG-SNAPSHOT-repository</id>
            <name>public evolvis release repository</name>
            <url>sftp://maven-repo.evolvis.org:/var/www/maven_repo/snapshots/</url>
        </snapshotRepository>

    </distributionManagement>

    <dependencies>
        <dependency>
            <groupId>org.osiam</groupId>
            <artifactId>scim-schema</artifactId>
            <version>0.31</version>
        </dependency>
        <!-- Used for access token retrieval -->
        <dependency>
            <groupId>commons-codec</groupId>
            <artifactId>commons-codec</artifactId>
            <version>1.7</version>
        </dependency>
        <dependency>
            <groupId>org.apache.httpcomponents</groupId>
            <artifactId>httpclient</artifactId>
            <version>4.2.5</version>
        </dependency>
        <dependency>
            <groupId>commons-io</groupId>
            <artifactId>commons-io</artifactId>
            <version>2.4</version>
        </dependency>
        <dependency>
            <groupId>com.github.tomakehurst</groupId>
            <artifactId>wiremock</artifactId>
            <version>1.28</version>
            <scope>test</scope>
        </dependency>
        <dependency>
            <groupId>junit</groupId>
            <artifactId>junit</artifactId>
            <version>4.11</version>
            <scope>test</scope>
        </dependency>
        <dependency>
            <groupId>org.mockito</groupId>
            <artifactId>mockito-core</artifactId>
            <version>1.9.5</version>
            <scope>test</scope>
        </dependency>
        <dependency>
            <groupId>nl.jqno.equalsverifier</groupId>
            <artifactId>equalsverifier</artifactId>
            <version>1.3.1</version>
            <scope>test</scope>
        </dependency>
        <dependency>
            <groupId>org.hibernate.javax.persistence</groupId>
            <artifactId>hibernate-jpa-2.0-api</artifactId>
            <version>1.0.1.Final</version>
        </dependency>
        <dependency>
            <groupId>joda-time</groupId>
            <artifactId>joda-time</artifactId>
            <version>2.3</version>
        </dependency>
    </dependencies>

    <build>
        <extensions>
            <extension>
                <groupId>org.apache.maven.wagon</groupId>
                <artifactId>wagon-ssh</artifactId>
                <version>2.2</version>
            </extension>
        </extensions>
        <plugins>
            <plugin>
                <artifactId>maven-compiler-plugin</artifactId>
                <version>3.0</version>
                <configuration>
                    <source>${java.version}</source>
                    <target>${java.version}</target>
                </configuration>
            </plugin>

            <!-- Needed to publish releases to sonatype staging repo -->
            <!-- which leads to maven central -->
            <!-- Note: In order for this to work you need to have the -->
            <!-- appropriate server tag in your .m2/settings.xml -->
            <!-- with your username/password for the sonatype jira -->
            <plugin>
                <groupId>org.sonatype.plugins</groupId>
                <artifactId>nexus-staging-maven-plugin</artifactId>
                <version>1.4.4</version>
                <extensions>true</extensions>
                <executions>
                    <execution>
                        <id>default-deploy</id>
                        <phase>deploy</phase>
                        <goals>
                            <goal>deploy</goal>
                        </goals>
                    </execution>
                </executions>
                <configuration>
                    <serverId>sonatype-nexus-staging</serverId>
                    <nexusUrl>https://oss.sonatype.org/</nexusUrl>
                </configuration>
            </plugin>
            <!-- Needed due to a problem with SSH -->
            <plugin>
                <groupId>org.apache.maven.plugins</groupId>
                <artifactId>maven-deploy-plugin</artifactId>
                <version>2.7</version>
                <executions>
                    <execution>
                        <id>default-deploy</id>
                        <phase>deploy</phase>
                        <goals>
                            <goal>deploy</goal>
                        </goals>
                    </execution>
                </executions>
            </plugin>
            <!-- During release:perform, enable the "release" profile -->
            <plugin>
                <artifactId>maven-release-plugin</artifactId>
                <version>2.4.1</version>
                <configuration>
                    <!-- During release:perform, enable the "release" profile -->
                    <releaseProfiles>sonatype-oss-release</releaseProfiles>
                    <arguments>-Psonatype-oss-release ${release.arguments}</arguments>
                    <goals>deploy</goals>
                </configuration>
            </plugin>

            <!-- Surefire: will execute all unit tests including Spock specs and will ignore system tests -->
            <plugin>
                <groupId>org.apache.maven.plugins</groupId>
                <artifactId>maven-surefire-plugin</artifactId>
                <version>2.13</version>
                <configuration>
                    <argLine>-XX:-UseSplitVerifier</argLine>
                    <includes>
                        <include>**/*Test.*</include>
                    </includes>
                </configuration>
            </plugin>

        </plugins>

        <!-- override sonatype parent pom settings by default -->
        <pluginManagement>
            <plugins>
                <plugin>
                    <artifactId>maven-release-plugin</artifactId>
                    <version>2.4.1</version>
                    <inherited>false</inherited>
                </plugin>
            </plugins>
        </pluginManagement>

    </build>
<<<<<<< HEAD
    <dependencies>
        <dependency>
            <groupId>org.osiam</groupId>
            <artifactId>scim-schema</artifactId>
            <version>0.30</version>
        </dependency>
        <!-- Used for access token retrieval -->
        <dependency>
            <groupId>commons-codec</groupId>
            <artifactId>commons-codec</artifactId>
            <version>1.7</version>
        </dependency>
        <dependency>
            <groupId>org.apache.httpcomponents</groupId>
            <artifactId>httpclient</artifactId>
            <version>4.2.5</version>
        </dependency>
        <dependency>
            <groupId>commons-io</groupId>
            <artifactId>commons-io</artifactId>
            <version>2.4</version>
        </dependency>
        <dependency>
            <groupId>com.github.tomakehurst</groupId>
            <artifactId>wiremock</artifactId>
            <version>1.28</version>
            <scope>test</scope>
        </dependency>
        <dependency>
            <groupId>junit</groupId>
            <artifactId>junit</artifactId>
            <version>4.11</version>
            <scope>test</scope>
        </dependency>
        <dependency>
            <groupId>org.mockito</groupId>
            <artifactId>mockito-core</artifactId>
            <version>1.9.5</version>
            <scope>test</scope>
        </dependency>
        <dependency>
            <groupId>nl.jqno.equalsverifier</groupId>
            <artifactId>equalsverifier</artifactId>
            <version>1.3.1</version>
            <scope>test</scope>
        </dependency>
        <dependency>
            <groupId>org.hibernate.javax.persistence</groupId>
            <artifactId>hibernate-jpa-2.0-api</artifactId>
            <version>1.0.1.Final</version>
        </dependency>
        <dependency>
            <groupId>joda-time</groupId>
            <artifactId>joda-time</artifactId>
            <version>2.3</version>
        </dependency>
    </dependencies>
=======

>>>>>>> fd562826
    <profiles>
        <!-- ==================== Profile: release ==================== -->
        <profile>
            <id>release</id>
            <build>
                <plugins>
                    <!-- During release:perform, enable the "release" profile -->
                    <!--
                      ~ Extra parameters are passed using the "release.arguments" property on the command line.
                      ~ In Jenkins configure Maven release build / Release goals and options (in one line):
                      ~     -Dresume=false  release:clean release:prepare release:perform
                      ~     -Drelease.arguments="-Dgpg.passphrase=$PASSPHRASE -Dgpg.keyname=Signing\\ Key "
                      ~ (Take care of proper quoting/escaping: Spaces within the key's uid have to be escaped!)
                    -->
                    <plugin>
                        <artifactId>maven-release-plugin</artifactId>
                        <version>2.4.1</version>
                        <configuration>
                            <arguments>-Psonatype-oss-release ${release.arguments}</arguments>
                            <goals>deploy</goals>
                        </configuration>
                    </plugin>

                    <!-- Needed to publish releases to sonatype staging repo -->
                    <!-- which leads to maven central -->
                    <!-- Note: In order for this to work you need to have the -->
                    <!-- appropriate server tag in your .m2/settings.xml -->
                    <!-- with your username/password for the sonatype jira -->
                    <plugin>
                        <groupId>org.sonatype.plugins</groupId>
                        <artifactId>nexus-staging-maven-plugin</artifactId>
                        <version>1.4.4</version>
                        <extensions>true</extensions>
                        <executions>
                            <execution>
                                <id>default-deploy</id>
                                <phase>deploy</phase>
                                <goals>
                                    <goal>deploy</goal>
                                </goals>
                            </execution>
                        </executions>
                        <configuration>
                            <serverId>sonatype-nexus-staging</serverId>
                            <nexusUrl>https://oss.sonatype.org/</nexusUrl>
                        </configuration>
                    </plugin>

                </plugins>
            </build>
        </profile>

        <!-- ==================== Profile: sign ==================== -->
        <profile>
            <id>sign</id>
            <activation>
                <activeByDefault>false</activeByDefault>
            </activation>
            <build>
                <plugins>
                    <!-- call as "mvn verify -Dgpg.passphrase=thephrase" or set -Dgpg.skip=true -->
                    <!-- If not given, gpg passphrase has to be provided interactively -->
                    <plugin>
                        <groupId>org.apache.maven.plugins</groupId>
                        <artifactId>maven-gpg-plugin</artifactId>
                        <version>1.4</version>
                        <executions>
                            <execution>
                                <id>sign-artifacts</id>
                                <phase>verify</phase>
                                <goals>
                                    <goal>sign</goal>
                                </goals>
                            </execution>
                        </executions>
                    </plugin>
                </plugins>
            </build>
        </profile>

        <!-- ==================== Profile: coverage ==================== -->
        <profile>
            <id>coverage</id>
            <activation>
                <activeByDefault>false</activeByDefault>
            </activation>
            <build>
                <plugins>
                    <plugin>
                        <groupId>org.codehaus.mojo</groupId>
                        <artifactId>cobertura-maven-plugin</artifactId>
                        <version>2.5.2</version>
                        <configuration>
                            <formats>
                                <format>xml</format>
                            </formats>
                        </configuration>
                        <executions>
                            <execution>
                                <id>generate-data</id>
                                <phase>package</phase>
                                <goals>
                                    <goal>cobertura</goal>
                                </goals>
                                <configuration>
                                    <quiet>true</quiet>
                                </configuration>
                            </execution>
                        </executions>
                    </plugin>
                </plugins>
            </build>
        </profile>

        <!-- ==================== Profile: build internally for integration runs  ==================== -->
        <!-- Deployment needs to be run from jenkins server which has credentials to access the internal repository -->
        <profile>
            <id>integration</id>

            <distributionManagement>
                <repository>
                    <id>osiam-repository</id>
                    <name>public evolvis release repository</name>
                    <url>sftp://maven-repo.evolvis.org:/var/www/maven_repo/releases</url>
                </repository>
                <snapshotRepository>
                    <id>OSIAM-NG-SNAPSHOT-repository</id>
                    <name>public evolvis release repository</name>
                    <url>sftp://maven-repo.evolvis.org:/var/www/maven_repo/snapshots/</url>
                </snapshotRepository>

            </distributionManagement>

            <repositories>
                <repository>
                    <id>osiam releases repo</id>
                    <url>https://maven-repo.evolvis.org/releases</url>
                </repository>
            </repositories>

            <build>
                <plugins>
                    <plugin>
                        <groupId>org.apache.maven.plugins</groupId>
                        <artifactId>maven-deploy-plugin</artifactId>
                        <version>2.7</version>
                        <dependencies>
                            <dependency>
                                <groupId>org.apache.maven.wagon</groupId>
                                <artifactId>wagon-ssh</artifactId>
                                <version>1.0-beta-7</version>
                            </dependency>
                        </dependencies>
                        <executions>
                            <execution>
                                <id>default-deploy</id>
                                <phase>deploy</phase>
                                <goals>
                                    <goal>deploy</goal>
                                </goals>
                            </execution>
                        </executions>
                    </plugin>
                </plugins>
            </build>
        </profile>
    </profiles>
</project><|MERGE_RESOLUTION|>--- conflicted
+++ resolved
@@ -31,11 +31,7 @@
 
     <groupId>org.osiam</groupId>
     <artifactId>connector4java</artifactId>
-<<<<<<< HEAD
-    <version>0.8-SNAPSHOT</version>
-=======
     <version>0.9-SNAPSHOT</version>
->>>>>>> fd562826
     <name>OSIAM Connector 4 Java</name>
     <packaging>jar</packaging>
 
@@ -245,67 +241,7 @@
         </pluginManagement>
 
     </build>
-<<<<<<< HEAD
-    <dependencies>
-        <dependency>
-            <groupId>org.osiam</groupId>
-            <artifactId>scim-schema</artifactId>
-            <version>0.30</version>
-        </dependency>
-        <!-- Used for access token retrieval -->
-        <dependency>
-            <groupId>commons-codec</groupId>
-            <artifactId>commons-codec</artifactId>
-            <version>1.7</version>
-        </dependency>
-        <dependency>
-            <groupId>org.apache.httpcomponents</groupId>
-            <artifactId>httpclient</artifactId>
-            <version>4.2.5</version>
-        </dependency>
-        <dependency>
-            <groupId>commons-io</groupId>
-            <artifactId>commons-io</artifactId>
-            <version>2.4</version>
-        </dependency>
-        <dependency>
-            <groupId>com.github.tomakehurst</groupId>
-            <artifactId>wiremock</artifactId>
-            <version>1.28</version>
-            <scope>test</scope>
-        </dependency>
-        <dependency>
-            <groupId>junit</groupId>
-            <artifactId>junit</artifactId>
-            <version>4.11</version>
-            <scope>test</scope>
-        </dependency>
-        <dependency>
-            <groupId>org.mockito</groupId>
-            <artifactId>mockito-core</artifactId>
-            <version>1.9.5</version>
-            <scope>test</scope>
-        </dependency>
-        <dependency>
-            <groupId>nl.jqno.equalsverifier</groupId>
-            <artifactId>equalsverifier</artifactId>
-            <version>1.3.1</version>
-            <scope>test</scope>
-        </dependency>
-        <dependency>
-            <groupId>org.hibernate.javax.persistence</groupId>
-            <artifactId>hibernate-jpa-2.0-api</artifactId>
-            <version>1.0.1.Final</version>
-        </dependency>
-        <dependency>
-            <groupId>joda-time</groupId>
-            <artifactId>joda-time</artifactId>
-            <version>2.3</version>
-        </dependency>
-    </dependencies>
-=======
-
->>>>>>> fd562826
+
     <profiles>
         <!-- ==================== Profile: release ==================== -->
         <profile>
